/*
 * Copyright Terracotta, Inc.
 *
 * Licensed under the Apache License, Version 2.0 (the "License");
 * you may not use this file except in compliance with the License.
 * You may obtain a copy of the License at
 *
 *     http://www.apache.org/licenses/LICENSE-2.0
 *
 * Unless required by applicable law or agreed to in writing, software
 * distributed under the License is distributed on an "AS IS" BASIS,
 * WITHOUT WARRANTIES OR CONDITIONS OF ANY KIND, either express or implied.
 * See the License for the specific language governing permissions and
 * limitations under the License.
 */
package org.terracotta.client.message.tracker;

import org.junit.Before;
import org.junit.Test;
import org.terracotta.entity.ClientSourceId;
import org.terracotta.entity.EntityMessage;
import org.terracotta.entity.EntityResponse;
import org.terracotta.entity.EntityUserException;
import org.terracotta.entity.InvokeContext;

import java.util.HashMap;
import java.util.Map;
import java.util.Set;
import java.util.function.Predicate;
import java.util.function.ToIntFunction;

import static java.util.stream.Collectors.toSet;
import static org.hamcrest.Matchers.is;
import static org.hamcrest.Matchers.sameInstance;
import static org.junit.Assert.*;
import static org.mockito.Mockito.mock;
import static org.mockito.Mockito.when;

public class OOOMessageHandlerImplTest {

  private OOOMessageHandler<EntityMessage, EntityResponse> messageHandler;

  @Before
  public void setUp() throws Exception {
    messageHandler = new OOOMessageHandlerImpl<>(msg -> true, 1, m -> 0);
  }

  @Test
  public void testInvokeCachesResponse() throws Exception {
<<<<<<< HEAD
    InvokeContext context = new DummyContext(new DummyClientSourceId(1), 25, 18);
=======
    trackerPolicy = mock(TrackerPolicy.class);
    when(trackerPolicy.trackable(any(EntityMessage.class))).thenReturn(true); //Messages are trackable
    messageHandler = new OOOMessageHandlerImpl<>(trackerPolicy, () -> {});

    InvokeContext context = new DummyContext(new DummyClientDescriptor(1), 25, 18);
>>>>>>> 23844ab4
    EntityMessage message = mock(EntityMessage.class);
    EntityResponse response1 = mock(EntityResponse.class);
    EntityResponse response2 = mock(EntityResponse.class);

    EntityResponse entityResponse1 = messageHandler.invoke(context, message, (ctxt, msg) -> response1);
    assertThat(entityResponse1, is(response1));

    EntityResponse entityResponse2 = messageHandler.invoke(context, message, (ctxt, msg) -> response2);
    assertThat(entityResponse2, is(entityResponse1));
  }

  @Test
  public void testInvokeDoesNotCacheUntrackableResponse() throws Exception {
<<<<<<< HEAD
    messageHandler = new OOOMessageHandlerImpl<>(msg -> false, 1, m -> 0);

    InvokeContext context = new DummyContext(new DummyClientSourceId(1), 25, 18);
    EntityMessage message = mock(EntityMessage.class);

    EntityResponse response1 = mock(EntityResponse.class);
    EntityResponse entityResponse1 = messageHandler.invoke(context, message, (ctxt, msg) -> response1);
    assertThat(entityResponse1, is(response1));

    EntityResponse response2 = mock(EntityResponse.class);
    EntityResponse entityResponse2 = messageHandler.invoke(context, message, (ctxt, msg) -> response2);
    assertThat(entityResponse2, is(response2));
  }

  @Test
  public void testInvokeDoesNotCacheMessagesNotFromRealClients() throws Exception {
    messageHandler = new OOOMessageHandlerImpl<>(msg -> true, 1, null);
=======
    trackerPolicy = mock(TrackerPolicy.class);
    when(trackerPolicy.trackable(any(EntityMessage.class))).thenReturn(false);  //Messages are untrackable
    messageHandler = new OOOMessageHandlerImpl<>(trackerPolicy, () -> {});
>>>>>>> 23844ab4

    InvokeContext context = mock(InvokeContext.class);
    when(context.isValidClientInformation()).thenReturn(false);
    EntityMessage message = mock(EntityMessage.class);

    EntityResponse response1 = mock(EntityResponse.class);
    EntityResponse entityResponse1 = messageHandler.invoke(context, message, (ctxt, msg) -> response1);
    assertThat(entityResponse1, is(response1));

    EntityResponse response2 = mock(EntityResponse.class);
    EntityResponse entityResponse2 = messageHandler.invoke(context, message, (ctxt, msg) -> response2);
    assertThat(entityResponse2, is(response2));
  }

  @Test
  public void testResentMessageWithSameCurrentAndOldestTxnId() throws Exception {
    InvokeContext context = new DummyContext(new DummyClientSourceId(1), 25, 25);
    EntityMessage message = mock(EntityMessage.class);

    EntityResponse entityResponse1 = messageHandler.invoke(context, message, (ctxt, msg) -> mock(EntityResponse.class));

    EntityResponse entityResponse2 = messageHandler.invoke(context, message, (ctxt, msg) -> mock(EntityResponse.class));
    assertThat(entityResponse2, sameInstance(entityResponse1));
  }

  @Test
  public void testSegmentation() throws Exception {
    EntityMessage message1 = mock(EntityMessage.class);
    EntityMessage message2 = mock(EntityMessage.class);
    EntityMessage message3 = mock(EntityMessage.class);
    EntityMessage message4 = mock(EntityMessage.class);

    ToIntFunction<EntityMessage> segmentationStrategy = m -> {
      if (m == message1 || m == message3) {
        return 0;
      } else if (m == message2 || m == message4) {
        return 1;
      } else {
        return -1;
      }
    };

    messageHandler = new OOOMessageHandlerImpl<>(m -> true, 2, segmentationStrategy);

    DummyClientSourceId clientSourceId1 = new DummyClientSourceId(1);
    DummyClientSourceId clientSourceId2 = new DummyClientSourceId(2);
    long txnId1 = 25;
    long txnId2 = 26;
    long txnId3 = 27;
    long txnId4 = 32;
    InvokeContext context1 = new DummyContext(clientSourceId1, txnId1, 18);
    InvokeContext context2 = new DummyContext(clientSourceId1, txnId2, 18);
    InvokeContext context3 = new DummyContext(clientSourceId1, txnId3, 18);
    InvokeContext context4 = new DummyContext(clientSourceId2, txnId4, 28);

    EntityResponse response1 = mock(EntityResponse.class);
    EntityResponse response2 = mock(EntityResponse.class);
    EntityResponse response3 = mock(EntityResponse.class);
    EntityResponse response4 = mock(EntityResponse.class);

    EntityResponse entityResponse1 = messageHandler.invoke(context1, message1, (ctxt, msg) -> response1);  //message mapped to segment 0
    assertThat(entityResponse1, is(response1));

    EntityResponse entityResponse2 = messageHandler.invoke(context2, message2, (ctxt, msg) -> response2);  //message mapped to segment 1
    assertThat(entityResponse2, is(response2));

    EntityResponse entityResponse3 = messageHandler.invoke(context3, message3, (ctxt, msg) -> response3);  //message mapped to segment 0
    assertThat(entityResponse3, is(response3));

    EntityResponse entityResponse4 = messageHandler.invoke(context4, message4, (ctxt, msg) -> response4);  //message mapped to segment 1
    assertThat(entityResponse4, is(response4));

    Map<Long, EntityResponse> trackedResponsesForClient1Segment0 = messageHandler.getTrackedResponsesForSegment(0, clientSourceId1);
    assertThat(trackedResponsesForClient1Segment0.size(), is(2));
    assertThat(trackedResponsesForClient1Segment0.get(txnId1), is(response1));
    assertThat(trackedResponsesForClient1Segment0.get(txnId3), is(response3));

    Map<Long, EntityResponse> trackedResponsesForClient1Segment1 = messageHandler.getTrackedResponsesForSegment(1, clientSourceId1);
    assertThat(trackedResponsesForClient1Segment1.size(), is(1));
    assertThat(trackedResponsesForClient1Segment1.get(txnId2), is(response2));

    Map<Long, EntityResponse> trackedResponsesForClient2Segment0 = messageHandler.getTrackedResponsesForSegment(0, clientSourceId2);
    assertThat(trackedResponsesForClient2Segment0.size(), is(0));

    Map<Long, EntityResponse> trackedResponsesForClient2Segment1 = messageHandler.getTrackedResponsesForSegment(1, clientSourceId2);
    assertThat(trackedResponsesForClient2Segment1.size(), is(1));
    assertThat(trackedResponsesForClient2Segment1.get(txnId4), is(response4));
  }

  @Test
  public void testLoadTrackedResponsesForSegment() throws Exception {
    messageHandler = new OOOMessageHandlerImpl<>(m -> true, 2, m -> 0);

    EntityResponse response1 = mock(EntityResponse.class);
    EntityResponse response2 = mock(EntityResponse.class);

    Map<Long, EntityResponse> trackedResponsesForSegment1 = new HashMap<>();
    trackedResponsesForSegment1.put(1L, response1);
    trackedResponsesForSegment1.put(2L, response2);

    Map<Long, EntityResponse> trackedResponsesForSegment2 = new HashMap<>();
    trackedResponsesForSegment2.put(3L, response1);
    trackedResponsesForSegment2.put(4L, response2);

    DummyClientSourceId clientSourceId = new DummyClientSourceId(1);
    messageHandler.loadTrackedResponsesForSegment(0, clientSourceId, trackedResponsesForSegment1);
    messageHandler.loadTrackedResponsesForSegment(1, clientSourceId, trackedResponsesForSegment2);

    Map<Long, EntityResponse> trackedResponses1 = messageHandler.getTrackedResponsesForSegment(0, clientSourceId);
    assertThat(trackedResponses1.size(), is(2));
    assertThat(trackedResponsesForSegment1, is(trackedResponsesForSegment1));

    Map<Long, EntityResponse> trackedResponses2 = messageHandler.getTrackedResponsesForSegment(1, clientSourceId);
    assertThat(trackedResponses2.size(), is(2));
    assertThat(trackedResponses2, is(trackedResponsesForSegment2));
  }

  @Test
  public void testLoadOnSyncWithOldServer() throws Exception {
    messageHandler = new OOOMessageHandlerImpl<>(m -> true, 2, m -> 0);

    long txnId1 = 25;
    long txnId2 = 26;
    EntityResponse response1 = mock(EntityResponse.class);
    EntityResponse response2 = mock(EntityResponse.class);

    Map<Long, EntityResponse> trackedResponsesForSharedTracker = new HashMap<>();
    trackedResponsesForSharedTracker.put(txnId1, response1);
    trackedResponsesForSharedTracker.put(txnId2, response2);

    DummyClientSourceId clientSourceId = new DummyClientSourceId(1);
    messageHandler.loadOnSync(clientSourceId, trackedResponsesForSharedTracker);

    assertThat(messageHandler.getTrackedResponsesForSegment(0, clientSourceId).size(), is(0));
    assertThat(messageHandler.getTrackedResponsesForSegment(1, clientSourceId).size(), is(0));

    InvokeContext context1 = new DummyContext(clientSourceId, txnId1, 18);
    InvokeContext context2 = new DummyContext(clientSourceId, txnId2, txnId2);
    EntityMessage message1 = mock(EntityMessage.class);
    EntityMessage message2 = mock(EntityMessage.class);

    EntityResponse entityResponse = messageHandler.invoke(context1, message1, null);
    assertThat(entityResponse, is(response1));
    entityResponse = messageHandler.invoke(context2, message2, null);
    assertThat(entityResponse, is(response2));

    EntityResponse response3 = mock(EntityResponse.class);
    entityResponse = messageHandler.invoke(context1, message1, (ctxt, msg) -> response3); //Previous invoke should have reconciled the cached response1 for context1
    assertThat(entityResponse, is(response3));
  }

  @Test
  public void testGetTrackedClients() throws Exception {
    EntityMessage message1 = mock(EntityMessage.class);
    EntityMessage message2 = mock(EntityMessage.class);
    EntityMessage message3 = mock(EntityMessage.class);
    EntityMessage message4 = mock(EntityMessage.class);

    ToIntFunction<EntityMessage> segmentationStrategy = m -> {
      if (m == message1 || m == message3) {
        return 0;
      } else if (m == message2 || m == message4) {
        return 1;
      } else {
        return -1;
      }
    };

    Predicate<EntityMessage> trackerPolicy = msg -> {
      if (msg == message3) {
        return false;
      } else {
        return true;
      }
    };

    messageHandler = new OOOMessageHandlerImpl<>(trackerPolicy, 2, segmentationStrategy);

    DummyClientSourceId clientSourceId1 = new DummyClientSourceId(1);
    DummyClientSourceId clientSourceId2 = new DummyClientSourceId(2);
    DummyClientSourceId clientSourceId3 = new DummyClientSourceId(3);

    InvokeContext context1 = new DummyContext(clientSourceId1, 25, 18);
    InvokeContext context2 = new DummyContext(clientSourceId2, 26, 18);
    InvokeContext context3 = new DummyContext(clientSourceId3, 27, 18);
    InvokeContext context4 = new DummyContext(clientSourceId1, 32, 28);

    messageHandler.invoke(context1, message1, (ctxt, msg) -> mock(EntityResponse.class));
    messageHandler.invoke(context2, message2, (ctxt, msg) -> mock(EntityResponse.class));
    messageHandler.invoke(context3, message3, (ctxt, msg) -> mock(EntityResponse.class));
    messageHandler.invoke(context4, message4, (ctxt, msg) -> mock(EntityResponse.class));

    Set<ClientSourceId> clients = messageHandler.getTrackedClients().collect(toSet());
    assertThat(clients.size(), is(2));
    assertThat(clients.contains(clientSourceId1), is(true));
    assertThat(clients.contains(clientSourceId2), is(true));
    assertThat(clients.contains(clientSourceId3), is(false));
  }

  /**
   * Test just making sure we got all the typing right. If it compiles, it means we do
   *
   * @throws EntityUserException
   */
  @Test
  public void testTyping() throws EntityUserException {
    OOOMessageHandler<DummyEntityMessage, DummyEntityResponse> messageHandler = new OOOMessageHandlerImpl<>(msg -> true, 1, m -> 0);

    DummyClientSourceId clientSourceId = new DummyClientSourceId(1);
    InvokeContext context = new DummyContext(clientSourceId, 25, 25);
    DummyEntityMessage message = new DummyEntityMessage();
    DummyEntityResponse response = messageHandler.invoke(context, message, this::invokeActiveInternal);

    Map<Long, DummyEntityResponse> messages = new HashMap<>();
    messageHandler.loadTrackedResponsesForSegment(0, clientSourceId, messages);

    Map<Long, DummyEntityResponse> responses = messageHandler.getTrackedResponsesForSegment(0, clientSourceId);
  }

  private DummyEntityResponse invokeActiveInternal(InvokeContext context, DummyEntityMessage message) {
    return new DummyEntityResponse();
  }

  private static class DummyEntityMessage implements EntityMessage {}
  private static class DummyEntityResponse implements EntityResponse {}
  private static class DummyContext implements InvokeContext {

    private final ClientSourceId clientSourceId;
    private final long currentTransactionId;
    private final long oldestTransactionId;

    public DummyContext(ClientSourceId clientSourceId, long currentTransactionId, long oldestTransactionId) {
      this.clientSourceId = clientSourceId;
      this.currentTransactionId = currentTransactionId;
      this.oldestTransactionId = oldestTransactionId;
    }

    @Override
    public ClientSourceId getClientSource() {
      return clientSourceId;
    }

    @Override
    public long getCurrentTransactionId() {
      return currentTransactionId;
    }

    @Override
    public long getOldestTransactionId() {
      return oldestTransactionId;
    }

    @Override
    public boolean isValidClientInformation() {
      return true;
    }

    @Override
    public ClientSourceId makeClientSourceId(long l) {
      return new DummyClientSourceId(l);
    }

    @Override
    public int getConcurrencyKey() {
      return 0;
    }
  }
}<|MERGE_RESOLUTION|>--- conflicted
+++ resolved
@@ -42,20 +42,12 @@
 
   @Before
   public void setUp() throws Exception {
-    messageHandler = new OOOMessageHandlerImpl<>(msg -> true, 1, m -> 0);
+    messageHandler = new OOOMessageHandlerImpl<>(msg -> true, 1, m -> 0, () -> {});
   }
 
   @Test
   public void testInvokeCachesResponse() throws Exception {
-<<<<<<< HEAD
     InvokeContext context = new DummyContext(new DummyClientSourceId(1), 25, 18);
-=======
-    trackerPolicy = mock(TrackerPolicy.class);
-    when(trackerPolicy.trackable(any(EntityMessage.class))).thenReturn(true); //Messages are trackable
-    messageHandler = new OOOMessageHandlerImpl<>(trackerPolicy, () -> {});
-
-    InvokeContext context = new DummyContext(new DummyClientDescriptor(1), 25, 18);
->>>>>>> 23844ab4
     EntityMessage message = mock(EntityMessage.class);
     EntityResponse response1 = mock(EntityResponse.class);
     EntityResponse response2 = mock(EntityResponse.class);
@@ -69,8 +61,7 @@
 
   @Test
   public void testInvokeDoesNotCacheUntrackableResponse() throws Exception {
-<<<<<<< HEAD
-    messageHandler = new OOOMessageHandlerImpl<>(msg -> false, 1, m -> 0);
+    messageHandler = new OOOMessageHandlerImpl<>(msg -> false, 1, m -> 0, () -> {});
 
     InvokeContext context = new DummyContext(new DummyClientSourceId(1), 25, 18);
     EntityMessage message = mock(EntityMessage.class);
@@ -86,12 +77,7 @@
 
   @Test
   public void testInvokeDoesNotCacheMessagesNotFromRealClients() throws Exception {
-    messageHandler = new OOOMessageHandlerImpl<>(msg -> true, 1, null);
-=======
-    trackerPolicy = mock(TrackerPolicy.class);
-    when(trackerPolicy.trackable(any(EntityMessage.class))).thenReturn(false);  //Messages are untrackable
-    messageHandler = new OOOMessageHandlerImpl<>(trackerPolicy, () -> {});
->>>>>>> 23844ab4
+    messageHandler = new OOOMessageHandlerImpl<>(msg -> true, 1, null, () -> {});
 
     InvokeContext context = mock(InvokeContext.class);
     when(context.isValidClientInformation()).thenReturn(false);
@@ -134,7 +120,7 @@
       }
     };
 
-    messageHandler = new OOOMessageHandlerImpl<>(m -> true, 2, segmentationStrategy);
+    messageHandler = new OOOMessageHandlerImpl<>(m -> true, 2, segmentationStrategy, () -> {});
 
     DummyClientSourceId clientSourceId1 = new DummyClientSourceId(1);
     DummyClientSourceId clientSourceId2 = new DummyClientSourceId(2);
@@ -183,7 +169,7 @@
 
   @Test
   public void testLoadTrackedResponsesForSegment() throws Exception {
-    messageHandler = new OOOMessageHandlerImpl<>(m -> true, 2, m -> 0);
+    messageHandler = new OOOMessageHandlerImpl<>(m -> true, 2, m -> 0, () -> {});
 
     EntityResponse response1 = mock(EntityResponse.class);
     EntityResponse response2 = mock(EntityResponse.class);
@@ -211,7 +197,7 @@
 
   @Test
   public void testLoadOnSyncWithOldServer() throws Exception {
-    messageHandler = new OOOMessageHandlerImpl<>(m -> true, 2, m -> 0);
+    messageHandler = new OOOMessageHandlerImpl<>(m -> true, 2, m -> 0, () -> {});
 
     long txnId1 = 25;
     long txnId2 = 26;
@@ -268,7 +254,7 @@
       }
     };
 
-    messageHandler = new OOOMessageHandlerImpl<>(trackerPolicy, 2, segmentationStrategy);
+    messageHandler = new OOOMessageHandlerImpl<>(trackerPolicy, 2, segmentationStrategy, () -> {});
 
     DummyClientSourceId clientSourceId1 = new DummyClientSourceId(1);
     DummyClientSourceId clientSourceId2 = new DummyClientSourceId(2);
@@ -298,7 +284,7 @@
    */
   @Test
   public void testTyping() throws EntityUserException {
-    OOOMessageHandler<DummyEntityMessage, DummyEntityResponse> messageHandler = new OOOMessageHandlerImpl<>(msg -> true, 1, m -> 0);
+    OOOMessageHandler<DummyEntityMessage, DummyEntityResponse> messageHandler = new OOOMessageHandlerImpl<>(msg -> true, 1, m -> 0, () -> {});
 
     DummyClientSourceId clientSourceId = new DummyClientSourceId(1);
     InvokeContext context = new DummyContext(clientSourceId, 25, 25);
