/*
 * Copyright Terracotta, Inc.
 *
 * Licensed under the Apache License, Version 2.0 (the "License");
 * you may not use this file except in compliance with the License.
 * You may obtain a copy of the License at
 *
 *     http://www.apache.org/licenses/LICENSE-2.0
 *
 * Unless required by applicable law or agreed to in writing, software
 * distributed under the License is distributed on an "AS IS" BASIS,
 * WITHOUT WARRANTIES OR CONDITIONS OF ANY KIND, either express or implied.
 * See the License for the specific language governing permissions and
 * limitations under the License.
 */
package org.terracotta.client.message.tracker;

import org.terracotta.entity.ClientSourceId;
import org.terracotta.entity.EntityMessage;
import org.terracotta.entity.EntityResponse;
import org.terracotta.entity.EntityUserException;
import org.terracotta.entity.InvokeContext;
import org.terracotta.entity.StateDumpCollector;

import java.util.ArrayList;
import java.util.List;
import java.util.Map;
import java.util.function.BiFunction;
import java.util.function.Predicate;
import java.util.function.ToIntFunction;
import java.util.stream.Stream;

import static org.terracotta.client.message.tracker.Tracker.TRACK_ALL;

public class OOOMessageHandlerImpl<M extends EntityMessage, R extends EntityResponse> implements OOOMessageHandler<M, R> {

<<<<<<< HEAD
  private final List<ClientTracker<ClientSourceId, R>> clientMessageTrackers;
  private final Predicate<M> trackerPolicy;
  private final ToIntFunction<M> segmentationStrategy;

  private final ClientTracker<ClientSourceId, R> sharedMessageTracker;

  public OOOMessageHandlerImpl(Predicate<M> trackerPolicy, int segments, ToIntFunction<M> segmentationStrategy) {
    this.trackerPolicy = trackerPolicy;
    this.segmentationStrategy = segmentationStrategy;
    this.clientMessageTrackers = new ArrayList<>(segments);
    for (int i = 0; i < segments; i++) {
      //Passing the TRACK_ALL tracker policy here to avoid the redundant trackability test in Tracker as the real policy is used in the invoke
      clientMessageTrackers.add(new ClientTrackerImpl(TRACK_ALL));
    }
    sharedMessageTracker = new ClientTrackerImpl(TRACK_ALL);
=======
  private final ClientMessageTracker<M, R> clientMessageTracker;
  private final DestroyCallback callback;

  public OOOMessageHandlerImpl(TrackerPolicy policy, DestroyCallback callback) {
    this.clientMessageTracker = new ClientMessageTrackerImpl(policy);
    this.callback = callback;
>>>>>>> 23844ab4
  }

  @Override
  public R invoke(InvokeContext context, M message, BiFunction<InvokeContext, M, R> invokeFunction) throws EntityUserException {
    if (trackerPolicy.test(message) && context.isValidClientInformation()) {
      ClientSourceId clientId = context.getClientSource();
      int index = segmentationStrategy.applyAsInt(message);
      Tracker<R> messageTracker = clientMessageTrackers.get(index).getTracker(clientId);
      messageTracker.reconcile(context.getOldestTransactionId());
      R response = messageTracker.getTrackedValue(context.getCurrentTransactionId());

      if (response == null && sharedMessageTracker.getTrackedClients().contains(clientId)) {
        Tracker<R> sharedTracker = sharedMessageTracker.getTracker(clientId);
        sharedTracker.reconcile(context.getOldestTransactionId());
        response = sharedTracker.getTrackedValue(context.getCurrentTransactionId());
      }

      if (response != null) {
        return response;
      }

      response = invokeFunction.apply(context, message);
      messageTracker.track(context.getCurrentTransactionId(), message, response);
      return response;
    } else {
      return invokeFunction.apply(context, message);
    }
  }

  @Override
  public void untrackClient(ClientSourceId clientSourceId) {
    clientMessageTrackers.stream().forEach(tracker -> tracker.untrackClient(clientSourceId));
    sharedMessageTracker.untrackClient(clientSourceId);
  }

  @Override
  public Stream<ClientSourceId> getTrackedClients() {
    return clientMessageTrackers.stream()
        .flatMap(tracker -> tracker.getTrackedClients().stream())
        .distinct();
  }

  @Override
  public Map<Long, R> getTrackedResponsesForSegment(int index, ClientSourceId clientSourceId) {
    return this.clientMessageTrackers.get(index).getTracker(clientSourceId).getTrackedValues();
  }

  @Override
  public void loadTrackedResponsesForSegment(int index, ClientSourceId clientSourceId, Map<Long, R> trackedResponses) {
    this.clientMessageTrackers.get(index).getTracker(clientSourceId).loadOnSync(trackedResponses);
  }

  @Deprecated
  @Override
  public void loadOnSync(ClientSourceId clientSourceId, Map<Long, R> trackedResponses) {
    this.sharedMessageTracker.getTracker(clientSourceId).loadOnSync(trackedResponses);
  }

  @Override
  public void destroy() {
    this.callback.destroy();
  }

  @Override
  public void addStateTo(StateDumpCollector stateDumper) {
    for (int i = 0; i < clientMessageTrackers.size(); i++) {
      clientMessageTrackers.get(i).addStateTo(stateDumper.subStateDumpCollector("segment-" + i));
    }

    sharedMessageTracker.addStateTo(stateDumper.subStateDumpCollector("shared"));
  }
}<|MERGE_RESOLUTION|>--- conflicted
+++ resolved
@@ -34,14 +34,14 @@
 
 public class OOOMessageHandlerImpl<M extends EntityMessage, R extends EntityResponse> implements OOOMessageHandler<M, R> {
 
-<<<<<<< HEAD
   private final List<ClientTracker<ClientSourceId, R>> clientMessageTrackers;
   private final Predicate<M> trackerPolicy;
   private final ToIntFunction<M> segmentationStrategy;
+  private final DestroyCallback callback;
 
   private final ClientTracker<ClientSourceId, R> sharedMessageTracker;
 
-  public OOOMessageHandlerImpl(Predicate<M> trackerPolicy, int segments, ToIntFunction<M> segmentationStrategy) {
+  public OOOMessageHandlerImpl(Predicate<M> trackerPolicy, int segments, ToIntFunction<M> segmentationStrategy, DestroyCallback callback) {
     this.trackerPolicy = trackerPolicy;
     this.segmentationStrategy = segmentationStrategy;
     this.clientMessageTrackers = new ArrayList<>(segments);
@@ -50,14 +50,7 @@
       clientMessageTrackers.add(new ClientTrackerImpl(TRACK_ALL));
     }
     sharedMessageTracker = new ClientTrackerImpl(TRACK_ALL);
-=======
-  private final ClientMessageTracker<M, R> clientMessageTracker;
-  private final DestroyCallback callback;
-
-  public OOOMessageHandlerImpl(TrackerPolicy policy, DestroyCallback callback) {
-    this.clientMessageTracker = new ClientMessageTrackerImpl(policy);
     this.callback = callback;
->>>>>>> 23844ab4
   }
 
   @Override
