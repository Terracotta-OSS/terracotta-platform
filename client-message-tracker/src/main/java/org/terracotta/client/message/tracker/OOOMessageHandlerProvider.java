/*
 * Copyright Terracotta, Inc.
 *
 * Licensed under the Apache License, Version 2.0 (the "License");
 * you may not use this file except in compliance with the License.
 * You may obtain a copy of the License at
 *
 *     http://www.apache.org/licenses/LICENSE-2.0
 *
 * Unless required by applicable law or agreed to in writing, software
 * distributed under the License is distributed on an "AS IS" BASIS,
 * WITHOUT WARRANTIES OR CONDITIONS OF ANY KIND, either express or implied.
 * See the License for the specific language governing permissions and
 * limitations under the License.
 */
package org.terracotta.client.message.tracker;

import org.terracotta.entity.EntityMessage;
import org.terracotta.entity.EntityResponse;
import org.terracotta.entity.PlatformConfiguration;
import org.terracotta.entity.ServiceConfiguration;
import org.terracotta.entity.ServiceProvider;
import org.terracotta.entity.ServiceProviderCleanupException;
import org.terracotta.entity.ServiceProviderConfiguration;
import org.terracotta.entity.StateDumpCollector;

import com.tc.classloader.BuiltinService;

import java.util.Collection;
import java.util.Collections;
import java.util.Map;
import java.util.concurrent.ConcurrentHashMap;
import java.util.concurrent.ConcurrentMap;

@BuiltinService
public class OOOMessageHandlerProvider implements ServiceProvider {

  private ConcurrentMap<String, OOOMessageHandler<EntityMessage, EntityResponse>> serviceMap = new ConcurrentHashMap<>();

  @Override
  public boolean initialize(ServiceProviderConfiguration serviceProviderConfiguration, PlatformConfiguration platformConfiguration) {
    return true;
  }

  @Override
  public <T> T getService(long l, ServiceConfiguration<T> serviceConfiguration) {
    if (serviceConfiguration instanceof OOOMessageHandlerConfiguration) {
<<<<<<< HEAD
      @SuppressWarnings("unchecked")
      OOOMessageHandlerConfiguration<EntityMessage, EntityResponse> cmtServiceConfiguration =
          (OOOMessageHandlerConfiguration<EntityMessage, EntityResponse>) serviceConfiguration;
      OOOMessageHandler<EntityMessage, EntityResponse> messageHandler = serviceMap.computeIfAbsent(cmtServiceConfiguration.getEntityIdentifier(),
          id -> new OOOMessageHandlerImpl<>(cmtServiceConfiguration.getTrackerPolicy(), cmtServiceConfiguration.getSegments(),
              cmtServiceConfiguration.getSegmentationStrategy()));
=======
      OOOMessageHandlerConfiguration cmtServiceConfiguration = (OOOMessageHandlerConfiguration) serviceConfiguration;
      OOOMessageHandler messageHandler = serviceMap.computeIfAbsent(cmtServiceConfiguration.getEntityIdentifier(),
          id -> new OOOMessageHandlerImpl(cmtServiceConfiguration.getTrackerPolicy(), () -> serviceMap.remove(id)));
>>>>>>> 23844ab4
      return serviceConfiguration.getServiceType().cast(messageHandler);
    }
    throw new IllegalArgumentException("Unexpected configuration type: " + serviceConfiguration);
  }

  @Override
  public Collection<Class<?>> getProvidedServiceTypes() {
    return Collections.singletonList(OOOMessageHandler.class);
  }

  @Override
  public void prepareForSynchronization() throws ServiceProviderCleanupException {
    //Nothing to do here
  }

  @Override
  public void addStateTo(StateDumpCollector stateDumper) {
    for (Map.Entry<String, OOOMessageHandler<EntityMessage, EntityResponse>> entry : serviceMap.entrySet()) {
      entry.getValue().addStateTo(stateDumper.subStateDumpCollector(entry.getKey().toString()));
    }
  }
}<|MERGE_RESOLUTION|>--- conflicted
+++ resolved
@@ -45,18 +45,12 @@
   @Override
   public <T> T getService(long l, ServiceConfiguration<T> serviceConfiguration) {
     if (serviceConfiguration instanceof OOOMessageHandlerConfiguration) {
-<<<<<<< HEAD
       @SuppressWarnings("unchecked")
       OOOMessageHandlerConfiguration<EntityMessage, EntityResponse> cmtServiceConfiguration =
           (OOOMessageHandlerConfiguration<EntityMessage, EntityResponse>) serviceConfiguration;
       OOOMessageHandler<EntityMessage, EntityResponse> messageHandler = serviceMap.computeIfAbsent(cmtServiceConfiguration.getEntityIdentifier(),
           id -> new OOOMessageHandlerImpl<>(cmtServiceConfiguration.getTrackerPolicy(), cmtServiceConfiguration.getSegments(),
-              cmtServiceConfiguration.getSegmentationStrategy()));
-=======
-      OOOMessageHandlerConfiguration cmtServiceConfiguration = (OOOMessageHandlerConfiguration) serviceConfiguration;
-      OOOMessageHandler messageHandler = serviceMap.computeIfAbsent(cmtServiceConfiguration.getEntityIdentifier(),
-          id -> new OOOMessageHandlerImpl(cmtServiceConfiguration.getTrackerPolicy(), () -> serviceMap.remove(id)));
->>>>>>> 23844ab4
+              cmtServiceConfiguration.getSegmentationStrategy(), () -> serviceMap.remove(id)));
       return serviceConfiguration.getServiceType().cast(messageHandler);
     }
     throw new IllegalArgumentException("Unexpected configuration type: " + serviceConfiguration);
