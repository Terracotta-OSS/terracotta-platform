/*
 * Copyright Terracotta, Inc.
 *
 * Licensed under the Apache License, Version 2.0 (the "License");
 * you may not use this file except in compliance with the License.
 * You may obtain a copy of the License at
 *
 *     http://www.apache.org/licenses/LICENSE-2.0
 *
 * Unless required by applicable law or agreed to in writing, software
 * distributed under the License is distributed on an "AS IS" BASIS,
 * WITHOUT WARRANTIES OR CONDITIONS OF ANY KIND, either express or implied.
 * See the License for the specific language governing permissions and
 * limitations under the License.
 */
package org.terracotta.dynamic_config.api.model;

import edu.umd.cs.findbugs.annotations.SuppressFBWarnings;
import org.terracotta.common.struct.Measure;
import org.terracotta.common.struct.MemoryUnit;
import org.terracotta.common.struct.TimeUnit;
import org.terracotta.dynamic_config.api.model.Node.Endpoint;
import org.terracotta.dynamic_config.api.service.Props;
import org.terracotta.inet.HostPort;

import java.util.Arrays;
import java.util.Collection;
import java.util.Collections;
import java.util.HashSet;
import java.util.List;
import java.util.Map;
import java.util.Objects;
import java.util.Optional;
import java.util.OptionalInt;
import java.util.Properties;
import java.util.Random;
import java.util.Set;
import java.util.concurrent.ConcurrentHashMap;
import java.util.concurrent.CopyOnWriteArrayList;
import java.util.function.BiConsumer;
import java.util.function.Function;
import java.util.stream.IntStream;
import java.util.stream.Stream;

import static java.util.Collections.emptyMap;
import static java.util.Collections.singletonMap;
import static java.util.Objects.requireNonNull;
import static java.util.function.Predicate.isEqual;
import static java.util.stream.Collectors.joining;
import static java.util.stream.Collectors.toList;
import static java.util.stream.Collectors.toSet;
import static java.util.stream.Stream.concat;
import static java.util.stream.Stream.of;
import static org.terracotta.dynamic_config.api.model.Scope.CLUSTER;
import static org.terracotta.dynamic_config.api.model.Setting.CLIENT_LEASE_DURATION;
import static org.terracotta.dynamic_config.api.model.Setting.CLIENT_RECONNECT_WINDOW;
import static org.terracotta.dynamic_config.api.model.Setting.FAILOVER_PRIORITY;
import static org.terracotta.dynamic_config.api.model.Setting.LOCK_CONTEXT;
import static org.terracotta.dynamic_config.api.model.Setting.OFFHEAP_RESOURCES;
import static org.terracotta.dynamic_config.api.model.Setting.SECURITY_AUTHC;
import static org.terracotta.dynamic_config.api.model.Setting.SECURITY_SSL_TLS;
import static org.terracotta.dynamic_config.api.model.Setting.SECURITY_WHITELIST;

public class Cluster implements Cloneable, PropertyHolder {
  private List<Stripe> stripes;

  private UID uid;
  private String name;
  private LockContext lockContext;
  private Measure<TimeUnit> clientReconnectWindow;
  private Measure<TimeUnit> clientLeaseDuration;
  private String securityAuthc;
  private Boolean securitySslTls;
  private Boolean securityWhitelist;
  private FailoverPriority failoverPriority;
  private Map<String, Measure<MemoryUnit>> offheapResources;

  public Cluster(List<Stripe> stripes) {
    this.stripes = new CopyOnWriteArrayList<>(requireNonNull(stripes));
  }

  public Cluster(Stripe... stripes) {
    this(Arrays.asList(stripes));
  }

  @Override
  public Scope getScope() {
    return CLUSTER;
  }

  @Override
  public String getName() {
    return name;
  }

  @Override
  public UID getUID() {
    return uid;
  }

  public Cluster setUID(UID uid) {
    this.uid = requireNonNull(uid);
    return this;
  }

  public OptionalConfig<String> getSecurityAuthc() {
    return OptionalConfig.of(SECURITY_AUTHC, securityAuthc);
  }

  public OptionalConfig<Boolean> getSecuritySslTls() {
    return OptionalConfig.of(SECURITY_SSL_TLS, securitySslTls);
  }

  public OptionalConfig<Boolean> getSecurityWhitelist() {
    return OptionalConfig.of(SECURITY_WHITELIST, securityWhitelist);
  }

  public OptionalConfig<FailoverPriority> getFailoverPriority() {
    return OptionalConfig.of(FAILOVER_PRIORITY, failoverPriority);
  }

  public OptionalConfig<Measure<TimeUnit>> getClientReconnectWindow() {
    return OptionalConfig.of(CLIENT_RECONNECT_WINDOW, clientReconnectWindow);
  }

  public OptionalConfig<Measure<TimeUnit>> getClientLeaseDuration() {
    return OptionalConfig.of(CLIENT_LEASE_DURATION, clientLeaseDuration);
  }

  public OptionalConfig<Map<String, Measure<MemoryUnit>>> getOffheapResources() {
    return OptionalConfig.of(OFFHEAP_RESOURCES, offheapResources);
  }

  public Cluster setSecurityAuthc(String securityAuthc) {
    this.securityAuthc = securityAuthc;
    return this;
  }

  public Cluster setSecuritySslTls(Boolean securitySslTls) {
    this.securitySslTls = securitySslTls;
    return this;
  }

  public Cluster setSecurityWhitelist(Boolean securityWhitelist) {
    this.securityWhitelist = securityWhitelist;
    return this;
  }

  public Cluster setFailoverPriority(FailoverPriority failoverPriority) {
    this.failoverPriority = failoverPriority;
    return this;
  }

  public Cluster setClientReconnectWindow(long clientReconnectWindow, TimeUnit timeUnit) {
    return setClientReconnectWindow(Measure.of(clientReconnectWindow, timeUnit));
  }

  public Cluster setClientReconnectWindow(long clientReconnectWindow, java.util.concurrent.TimeUnit jdkUnit) {
    return setClientReconnectWindow(Measure.of(clientReconnectWindow, TimeUnit.from(jdkUnit).orElseThrow(() -> new IllegalArgumentException(jdkUnit.name()))));
  }

  public Cluster setClientReconnectWindow(Measure<TimeUnit> measure) {
    this.clientReconnectWindow = measure;
    return this;
  }

  public Cluster setClientLeaseDuration(long clientLeaseDuration, TimeUnit timeUnit) {
    return setClientLeaseDuration(Measure.of(clientLeaseDuration, timeUnit));
  }

  public Cluster setClientLeaseDuration(long clientLeaseDuration, java.util.concurrent.TimeUnit jdkUnit) {
    return setClientLeaseDuration(Measure.of(clientLeaseDuration, TimeUnit.from(jdkUnit).orElseThrow(() -> new IllegalArgumentException(jdkUnit.name()))));
  }

  public Cluster setClientLeaseDuration(Measure<TimeUnit> measure) {
    this.clientLeaseDuration = measure;
    return this;
  }

  public Cluster putOffheapResource(String name, long quantity, MemoryUnit memoryUnit) {
    return putOffheapResource(name, Measure.of(quantity, memoryUnit));
  }

  public Cluster putOffheapResource(String name, Measure<MemoryUnit> measure) {
    return putOffheapResources(singletonMap(name, measure));
  }

  public Cluster putOffheapResources(Map<String, Measure<MemoryUnit>> offheapResources) {
    if (this.offheapResources == null) {
      setOffheapResources(Optional.ofNullable(OFFHEAP_RESOURCES.<Map<String, Measure<MemoryUnit>>>getDefaultValue()).orElse(emptyMap()));
    }
    this.offheapResources.putAll(offheapResources);
    return this;
  }

  public Cluster setOffheapResources(Map<String, Measure<MemoryUnit>> offheapResources) {
    this.offheapResources = offheapResources == null ? null : new ConcurrentHashMap<>(offheapResources);
    return this;
  }

  public Cluster removeOffheapResource(String key) {
    if (this.offheapResources == null) {
      // this code is handling the removal of any default value set
      Map<String, Measure<MemoryUnit>> def = OFFHEAP_RESOURCES.getDefaultValue();
      if (def != null && def.containsKey(key)) {
        setOffheapResources(def);
      }
    }
    if (this.offheapResources != null) {
      this.offheapResources.remove(key);
    }
    return this;
  }

  public Cluster unsetOffheapResources() {
    Map<String, String> def = OFFHEAP_RESOURCES.getDefaultValue();
    setOffheapResources(def == null || def.isEmpty() ? null : emptyMap());
    return this;
  }

  public List<Stripe> getStripes() {
    return Collections.unmodifiableList(stripes);
  }

  public Cluster setStripes(List<Stripe> stripes) {
    this.stripes = new CopyOnWriteArrayList<>(stripes);
    return this;
  }

  public Cluster addStripe(Stripe stripe) {
    stripes.add(stripe);
    return this;
  }

  public Cluster setName(String name) {
    this.name = name;
    return this;
  }

  public boolean isEmpty() {
    return stripes.isEmpty() || getNodes().isEmpty();
  }

  /**
   * @return The only node (if available) in the only stripe of this cluster.
   * @throws IllegalStateException if the cluster has more than 1 stripe or more than 1 node
   */
  public Optional<Node> getSingleNode() throws IllegalStateException {
    return getSingleStripe().flatMap(Stripe::getSingleNode);
  }

  public Optional<Stripe> getSingleStripe() {
    if (stripes.size() > 1) {
      throw new IllegalStateException();
    }
    if (stripes.isEmpty()) {
      return Optional.empty();
    }
    return Optional.of(stripes.iterator().next());
  }

  @Override
  public boolean equals(Object o) {
    if (this == o) return true;
    if (!(o instanceof Cluster)) return false;
    Cluster that = (Cluster) o;
    return Objects.equals(stripes, that.stripes) &&
        Objects.equals(name, that.name) &&
        Objects.equals(uid, that.uid) &&
        Objects.equals(lockContext, that.lockContext) &&
        Objects.equals(securitySslTls, that.securitySslTls) &&
        Objects.equals(securityWhitelist, that.securityWhitelist) &&
        Objects.equals(securityAuthc, that.securityAuthc) &&
        Objects.equals(failoverPriority, that.failoverPriority) &&
        Objects.equals(clientReconnectWindow, that.clientReconnectWindow) &&
        Objects.equals(clientLeaseDuration, that.clientLeaseDuration) &&
        Objects.equals(offheapResources, that.offheapResources);
  }

  @Override
  public int hashCode() {
    return Objects.hash(
        stripes, name, securityAuthc, securitySslTls, securityWhitelist, uid,
        failoverPriority, clientReconnectWindow, clientLeaseDuration, offheapResources, lockContext
    );
  }

  @Override
  public String toString() {
    return Props.toString(toProperties(false, false, true));
  }

  public String toShapeString() {
    return (name == null ? "<no name>" : name) + " ( " + stripes.stream().map(Stripe::toShapeString).collect(joining(", ")) + " )";
  }

  public Collection<Endpoint> getInternalEndpoints() {
    return getNodes().stream().map(Node::getInternalEndpoint).collect(toList());
  }

  public boolean containsNode(UID nodeUID) {
    return getNode(nodeUID).isPresent();
  }

  public boolean containsNode(String nodeName) {
    return getNodes().stream().map(Node::getName).anyMatch(isEqual(nodeName));
  }

  @Override
  @SuppressWarnings("MethodDoesntCallSuperMethod")
  @SuppressFBWarnings("CN_IDIOM_NO_SUPER_CALL")
  public Cluster clone() {
    final Cluster clone = new Cluster(stripes.stream().map(Stripe::clone).collect(toList()));
    clone.clientLeaseDuration = this.clientLeaseDuration;
    clone.clientReconnectWindow = this.clientReconnectWindow;
    clone.failoverPriority = this.failoverPriority;
    clone.lockContext = this.lockContext;
    clone.name = this.name;
    clone.uid = this.uid;
    clone.offheapResources = this.offheapResources == null ? null : new ConcurrentHashMap<>(this.offheapResources);
    clone.securityAuthc = this.securityAuthc;
    clone.securitySslTls = this.securitySslTls;
    clone.securityWhitelist = this.securityWhitelist;
    return clone;
  }

  public boolean removeStripe(Stripe stripe) {
    return stripes.remove(stripe);
  }

  public boolean removeStripe(UID stripeUID) {
    return stripes.removeIf(stripe -> stripe.getUID().equals(stripeUID));
  }

  public boolean removeNode(UID uid) {
    boolean detached = stripes.stream().anyMatch(stripe -> stripe.removeNode(uid));
    if (detached) {
      stripes.removeIf(Stripe::isEmpty);
    }
    return detached;
  }

  public Optional<Node> getNode(UID nodeUID) {
    return stripes.stream()
        .flatMap(stripe -> stripe.getNodes().stream())
        .filter(node -> node.getUID().equals(nodeUID))
        .findAny();
  }

  public Optional<Node> getNodeByName(String name) {
    return stripes.stream()
        .flatMap(stripe -> stripe.getNodes().stream())
        .filter(node -> node.getName().equals(name))
        .findAny();
  }

  public Optional<Stripe> getStripe(UID stripeUID) {
    return getStripes().stream().filter(s -> s.getUID().equals(stripeUID)).findAny();
  }

  public Optional<Stripe> getStripeByName(String name) {
    return getStripes().stream().filter(s -> s.getName().equals(name)).findAny();
  }

  public Optional<Stripe> getStripe(int stripeId) {
    if (stripeId < 1) {
      throw new IllegalArgumentException("Invalid stripe ID: " + stripeId);
    }
    if (stripeId > stripes.size()) {
      return Optional.empty();
    }
    return Optional.of(stripes.get(stripeId - 1));
  }

  public OptionalInt getNodeId(UID nodeUID) {
    List<Node> nodes = stripes.stream()
        .filter(s -> s.containsNode(nodeUID))
        .findAny().get().getNodes();
    return IntStream.range(0, nodes.size())
        .filter(idx -> nodes.get(idx).getUID().equals(nodeUID))
        .map(idx -> idx + 1)
        .findAny();
  }

  public OptionalInt getStripeId(UID stripeUID) {
    return IntStream.range(0, stripes.size())
        .filter(idx -> stripes.get(idx).getUID().equals(stripeUID))
        .map(idx -> idx + 1)
        .findAny();
  }

  public OptionalInt getStripeIdByNode(UID nodeUID) {
    return IntStream.range(0, stripes.size())
        .filter(idx -> stripes.get(idx).containsNode(nodeUID))
        .map(idx -> idx + 1)
        .findAny();
  }

  public Optional<Stripe> getStripeByNode(UID nodeUID) {
    return getStripes().stream().filter(s -> s.containsNode(nodeUID)).findAny();
  }

  public Optional<Stripe> getStripeByNodeName(String nodeName) {
    return getStripes().stream().filter(s -> s.containsNode(nodeName)).findAny();
  }

  public int getNodeCount() {
    return stripes.stream().mapToInt(Stripe::getNodeCount).sum();
  }

  public int getStripeCount() {
    return stripes.size();
  }

  public Collection<Node> getNodes() {
    return stripes.stream().flatMap(s -> s.getNodes().stream()).collect(toList());
  }

  public void forEach(BiConsumer<Integer, Node> consumer) {
    List<Stripe> stripes = getStripes();
    for (int i = 0; i < stripes.size(); i++) {
      int stripeId = i + 1;
      stripes.get(stripeId - 1).getNodes().forEach(node -> consumer.accept(stripeId, node));
    }
  }

  /**
   * Transform this model into a config file where all the "map" like settings can be expanded (one item per line)
   */
  @Override
  public Properties toProperties(boolean expanded, boolean includeDefaultValues, boolean includeHiddenSettings, Version version) {
    Properties properties = Setting.modelToProperties(this, expanded, includeDefaultValues, includeHiddenSettings, version);
    for (int i = 0; i < stripes.size(); i++) {
      String prefix = "stripe." + (i + 1) + ".";
      Properties props = stripes.get(i).toProperties(expanded, includeDefaultValues, includeHiddenSettings, version);
      props.stringPropertyNames().forEach(key -> properties.setProperty(prefix + key, props.getProperty(key)));
    }
    return properties;
  }

  @Override
  public Stream<? extends PropertyHolder> descendants() {
    return concat(stripes.stream(), stripes.stream().flatMap(Stripe::descendants));
  }

  public Collection<String> getDataDirNames() {
    return getNodes().stream().flatMap(node -> node.getDataDirs().orDefault().keySet().stream()).collect(toSet());
  }

  public Cluster removeStripes() {
    stripes.clear();
    return this;
  }

  public OptionalConfig<LockContext> getConfigurationLockContext() {
    return OptionalConfig.of(LOCK_CONTEXT, lockContext);
  }

  public Cluster setConfigurationLockContext(LockContext lockContext) {
    this.lockContext = lockContext;
    return this;
  }

  public Optional<Stripe> inSameStripe(UID... nodeUIDs) {
    Set<UID> uids = new HashSet<>();
    for (UID nodeUID : nodeUIDs) {
      Optional<Stripe> stripe = getStripeByNode(nodeUID);
      if (!stripe.isPresent()) {
        return Optional.empty();
      } else {
        uids.add(stripe.get().getUID());
      }
    }
    return uids.size() == 1 ? Optional.of(uids.iterator().next()).flatMap(this::getStripe) : Optional.empty();
  }

  /**
   * Generate a new UID that is not yet used within this cluster
   */
  public UID newUID() {
    Set<UID> uuids = concat(of(this), descendants()).map(PropertyHolder::getUID).filter(Objects::nonNull).collect(toSet());
    UID uuid;
    while (uuids.contains(uuid = UID.newUID())) ;
    return uuid;
  }

  /**
   * Generate a new UID that is not yet used within this cluster and which randomness is controlled
   */
  public UID newUID(Random random) {
    Set<UID> uuids = concat(of(this), descendants()).map(PropertyHolder::getUID).filter(Objects::nonNull).collect(toSet());
    UID uuid;
    while (uuids.contains(uuid = UID.newUID(random))) ;
    return uuid;
  }

  public Optional<Node> findReachableNode(HostPort hostPort) {
    return stripes.stream()
        .map(stripe -> stripe.findReachableNode(hostPort).orElse(null))
        .filter(Objects::nonNull)
        .findFirst();
  }

  public Collection<? extends Endpoint> search(Collection<? extends HostPort> addresses) {
    return search(addresses, node -> null);
  }

  public Collection<? extends Endpoint> search(Collection<? extends HostPort> addresses, Function<Node, Endpoint> noMatch) {
    return addresses.stream()
        .flatMap(addr -> getNodes().stream().map(node -> node.findEndpoint(addr).orElseGet(() -> noMatch.apply(node))))
        .filter(Objects::nonNull)
        .collect(toList());
  }

  /**
   * Returns the endpoints to use to connect to the nodes of the cluster.
   * The endpoints are using the same address "group" as the address used to access
   * this node context.
   * <p>
   * In case no initiator is given, or if it is not found, the returned endpoints
   * will be the public addresses if all nodes have a public address, otherwise it
   * will be the internal addresses
   *
   * @param initiators Addresses used to load this class, can be null.
   */
  public Collection<Endpoint> determineEndpoints(HostPort... initiators) {
    return determineEndpoints(Arrays.asList(initiators));
  }

  public Collection<Endpoint> determineEndpoints(Collection<? extends HostPort> initiators) {
    final Collection<? extends Endpoint> results = search(initiators);
    if (results.isEmpty()) {
      return getNodes().stream().map(Node::determineEndpoint).collect(toList());
    } else {
      return determineEndpoints(results.iterator().next());
    }
  }

  public Collection<Endpoint> determineEndpoints() {
    return getNodes().stream().map(Node::determineEndpoint).collect(toList());
  }

<<<<<<< HEAD
  public Optional<Endpoint> determineEndpoint(UID nodeUID, InetSocketAddress... initiators) {
    return determineEndpoint(nodeUID, Arrays.asList(initiators));
  }

  public Optional<Endpoint> determineEndpoint(UID nodeUID, Collection<? extends InetSocketAddress> initiators) {
=======
  public Optional<Endpoint> determineEndpoint(UID node, HostPort... initiators) {
    return determineEndpoint(node, Arrays.asList(initiators));
  }

  public Optional<Endpoint> determineEndpoint(UID node, Collection<? extends HostPort> initiators) {
>>>>>>> 29c07e89
    final Collection<? extends Endpoint> results = search(initiators);
    if (results.isEmpty()) {
      return getNode(nodeUID).map(Node::determineEndpoint);
    } else {
      final Endpoint endpoint = results.iterator().next();
      return getNode(nodeUID).map(n -> n.determineEndpoint(endpoint));
    }
  }

  public Collection<Endpoint> determineEndpoints(Endpoint initiator) {
    return getNodes().stream().map(node -> node.determineEndpoint(initiator)).collect(toList());
  }
}<|MERGE_RESOLUTION|>--- conflicted
+++ resolved
@@ -540,19 +540,11 @@
     return getNodes().stream().map(Node::determineEndpoint).collect(toList());
   }
 
-<<<<<<< HEAD
-  public Optional<Endpoint> determineEndpoint(UID nodeUID, InetSocketAddress... initiators) {
+  public Optional<Endpoint> determineEndpoint(UID nodeUID, HostPort... initiators) {
     return determineEndpoint(nodeUID, Arrays.asList(initiators));
   }
 
-  public Optional<Endpoint> determineEndpoint(UID nodeUID, Collection<? extends InetSocketAddress> initiators) {
-=======
-  public Optional<Endpoint> determineEndpoint(UID node, HostPort... initiators) {
-    return determineEndpoint(node, Arrays.asList(initiators));
-  }
-
-  public Optional<Endpoint> determineEndpoint(UID node, Collection<? extends HostPort> initiators) {
->>>>>>> 29c07e89
+  public Optional<Endpoint> determineEndpoint(UID nodeUID, Collection<? extends HostPort> initiators) {
     final Collection<? extends Endpoint> results = search(initiators);
     if (results.isEmpty()) {
       return getNode(nodeUID).map(Node::determineEndpoint);
