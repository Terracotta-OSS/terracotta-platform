--- conflicted
+++ resolved
@@ -228,17 +228,7 @@
       }
 
       if (requires.contains(RESTART_REQUIRED)) {
-<<<<<<< HEAD
-        Server server = ServerEnv.getServer();
         server.stop(StopAction.RESTART);
-=======
-        if (requires.contains(ZAP_REQUIRED)) {
-          server.warn("Zapping server");
-          server.stop(StopAction.ZAP, StopAction.RESTART);
-        } else {
-          server.stop(StopAction.RESTART);
-        }
->>>>>>> 6e8d526e
       }
 
       warnIfPreparedChange();
