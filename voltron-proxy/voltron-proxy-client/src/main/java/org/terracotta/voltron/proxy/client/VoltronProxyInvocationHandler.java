--- conflicted
+++ resolved
@@ -75,16 +75,9 @@
 
   VoltronProxyInvocationHandler(final EntityClientEndpoint<ProxyEntityMessage, ProxyEntityResponse> entityClientEndpoint, Collection<Class<?>> events, final Codec codec) {
     this.entityClientEndpoint = entityClientEndpoint;
-<<<<<<< HEAD
     String threadName = "Message Handler for " + entityClientEndpoint.toString();
-    handler = Executors.newSingleThreadExecutor(r->{
-      return new Thread(r, threadName);
-    });
-    this.listeners = new ConcurrentHashMap<Class<?>, CopyOnWriteArrayList<MessageListener>>();
-=======
-    handler = Executors.newSingleThreadExecutor(r -> new Thread(r, "Message Handler for " + entityClientEndpoint));
+    handler = Executors.newSingleThreadExecutor(r -> new Thread(r, threadName));
     this.listeners = new ConcurrentHashMap<>();
->>>>>>> 3a4747ef
     if (events.size() > 0) {
       for (Class<?> aClass : events) {
         listeners.put(aClass, new CopyOnWriteArrayList<>());
