--- conflicted
+++ resolved
@@ -28,46 +28,26 @@
   parameters:
     jobName: Linux_Java_8
     timeoutInMinutes: 180
-<<<<<<< HEAD
     options: -B -Djava.test.version=1.8
-=======
-    pool: tc_linux_pool
-    options: -B -Dtest.parallel.forks=6 -Djava.test.version=1.8 -Djava.test.vendor=zulu
     mavenGoals: 'clean verify'
->>>>>>> 547a3f10
 - template: build-templates/maven-common.yml@templates
   parameters:
     jobName: Linux_Java_11
     timeoutInMinutes: 180
-<<<<<<< HEAD
     options: -B -Djava.test.version=1.11
-=======
-    pool: tc_linux_pool
-    options: -B -Dtest.parallel.forks=6 -Djava.test.version=1.11 -Djava.test.vendor=zulu
     mavenGoals: 'clean verify'
->>>>>>> 547a3f10
 - template: build-templates/maven-common.yml@templates
   parameters:
     jobName: Windows_Java_8
     timeoutInMinutes: 180
-<<<<<<< HEAD
     vmImage: 'windows-latest'
     options: -B -Djava.test.version=1.8
-=======
-    pool: tc_windows_pool
-    options: -B -Dtest.parallel.forks=4 -Djava.test.version=1.8 -Djava.test.vendor=zulu
     mavenGoals: 'clean verify'
->>>>>>> 547a3f10
 - template: build-templates/maven-common.yml@templates
   parameters:
     jobName: Windows_Java_11
     timeoutInMinutes: 180
-<<<<<<< HEAD
     vmImage: 'windows-latest'
     options: -B -Djava.test.version=1.11
-=======
-    pool: tc_windows_pool
-    options: -B -Dtest.parallel.forks=4 -Djava.test.version=1.11 -Djava.test.vendor=zulu
     mavenGoals: 'clean verify'
->>>>>>> 547a3f10
 
